--- conflicted
+++ resolved
@@ -5,12 +5,9 @@
 pub use embedded_hal as hal;
 pub use esp32;
 
-<<<<<<< HEAD
 pub mod clock_control;
 pub mod dport;
-=======
 pub mod efuse;
->>>>>>> 8c7ebee8
 pub mod gpio;
 pub mod prelude;
 pub mod serial;
